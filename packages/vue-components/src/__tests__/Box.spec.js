import { mount } from '@vue/test-utils';
import Box from '../Box.vue';

describe('Box', () => {
  test('of default type with content renders correctly ', () => {
    const wrapper = mount(Box, {
      slots: {
        default: 'This is the default box',
      },
    });
    // TODO: Consider whether to make the test more robust and specific
    // for example: expect(wrapper.classes()).toContain('alert-default');
    expect(wrapper.element).toMatchSnapshot();
  });

  test('of info type renders correctly', () => {
    const wrapper = mount(Box, {
      props: {
        type: 'info',
      },
    });
    expect(wrapper.element).toMatchSnapshot();
  });

  test('of warning type renders correctly', () => {
    const wrapper = mount(Box, {
      props: {
        type: 'warning',
      },
    });
    expect(wrapper.element).toMatchSnapshot();
  });

  test('of success type renders correctly', () => {
    const wrapper = mount(Box, {
      props: {
        type: 'success',
      },
    });
    expect(wrapper.element).toMatchSnapshot();
  });

  test('of important type renders correctly', () => {
    const wrapper = mount(Box, {
      props: {
        type: 'important',
      },
    });
    expect(wrapper.element).toMatchSnapshot();
  });

  test('of wrong type renders correctly', () => {
    const wrapper = mount(Box, {
      props: {
        type: 'wrong',
      },
    });
    expect(wrapper.element).toMatchSnapshot();
  });

  test('of tip type renders correctly', () => {
    const wrapper = mount(Box, {
      props: {
        type: 'tip',
      },
    });
    expect(wrapper.element).toMatchSnapshot();
  });

  test('of definition type renders correctly', () => {
    const wrapper = mount(Box, {
      props: {
        type: 'definition',
      },
    });
    expect(wrapper.element).toMatchSnapshot();
  });

  test('with dismissible option renders correctly', () => {
    const wrapper = mount(Box, {
      props: {
        dismissible: true,
      },
    });
    expect(wrapper.element).toMatchSnapshot();
  });

  test('with header renders correctly', () => {
    const wrapper = mount(Box, {
      slots: {
        header: 'A header',
      },
    });
    expect(wrapper.element).toMatchSnapshot();
  });

  test('of info type light style renders correctly', () => {
    const wrapper = mount(Box, {
      props: {
        type: 'info',
        light: true,
      },
    });
    expect(wrapper.element).toMatchSnapshot();
  });

  test('of warning type light style renders correctly', () => {
    const wrapper = mount(Box, {
      props: {
        type: 'warning',
        light: true,
      },
    });
    expect(wrapper.element).toMatchSnapshot();
  });

  test('of success type light style renders correctly', () => {
    const wrapper = mount(Box, {
      props: {
        type: 'success',
        light: true,
      },
    });
    expect(wrapper.element).toMatchSnapshot();
  });

  test('of important type light style renders correctly', () => {
    const wrapper = mount(Box, {
      props: {
        type: 'important',
        light: true,
      },
    });
    expect(wrapper.element).toMatchSnapshot();
  });

  test('of wrong type light style renders correctly', () => {
    const wrapper = mount(Box, {
      props: {
        type: 'wrong',
        light: true,
      },
    });
    expect(wrapper.element).toMatchSnapshot();
  });

  test('of tip type light style renders correctly', () => {
    const wrapper = mount(Box, {
      props: {
        type: 'tip',
        light: true,
      },
    });
    expect(wrapper.element).toMatchSnapshot();
  });

  test('of definition type light style renders correctly', () => {
    const wrapper = mount(Box, {
      props: {
        type: 'definition',
        light: true,
      },
    });
    expect(wrapper.element).toMatchSnapshot();
  });

  test('of seamless style renders correctly', () => {
    const wrapper = mount(Box, {
      props: {
        seamless: true,
      },
    });
    expect(wrapper.element).toMatchSnapshot();
  });

  test('having custom background color renders correctly', () => {
    const wrapper = mount(Box, {
      props: {
        backgroundColor: 'white',
      },
    });
    expect(wrapper.element).toMatchSnapshot();
  });

  test('having custom border color renders correctly', () => {
    const wrapper = mount(Box, {
      props: {
        borderColor: 'grey',
      },
    });
    expect(wrapper.element).toMatchSnapshot();
  });

  test('having custom border left color renders correctly', () => {
    const wrapper = mount(Box, {
      props: {
        borderLeftColor: 'blue',
      },
    });
    expect(wrapper.element).toMatchSnapshot();
  });

  test('with no-background option renders correctly', () => {
    const wrapper = mount(Box, {
      props: {
        noBackground: true,
      },
    });
    expect(wrapper.element).toMatchSnapshot();
  });

  test('with no-border option renders correctly', () => {
    const wrapper = mount(Box, {
      props: {
        noBorder: true,
      },
    });
    expect(wrapper.element).toMatchSnapshot();
  });

<<<<<<< HEAD
  test('with no-page-break option renders correctly', () => {
    const wrapper = mount(Box, {
      propsData: {
        noPageBreak: true,
      },
    });
    expect(wrapper.element).toMatchSnapshot();
  });

  test('with no-border option does not affect border-color', () => {
    const wrapper = mount(Box, {
      propsData: {
        noBorder: true,
        borderColor: 'grey',
      },
    });
    const boxGreyBorder = mount(Box, {
      propsData: {
        borderColor: 'grey',
      },
    });
    expect(wrapper).toEqual(boxGreyBorder);
  });

  test('with no-border option does not affect border-left-color', () => {
    const wrapper = mount(Box, {
      propsData: {
        noBorder: true,
        borderLeftColor: 'grey',
      },
    });
    const boxGreyLeftBorder = mount(Box, {
      propsData: {
        borderLeftColor: 'grey',
      },
    });
    expect(wrapper).toEqual(boxGreyLeftBorder);
  });

=======
>>>>>>> a23e3aa7
  test('with no-icon option renders correctly', () => {
    const wrapper = mount(Box, {
      props: {
        type: 'success',
        noIcon: true,
      },
    });
    expect(wrapper.element).toMatchSnapshot();
  });

  test('with icon renders correctly', () => {
    const wrapper = mount(Box, {
      slots: {
        icon: ':rocket:',
      },
      props: {
        type: 'info',
      },
    });
    expect(wrapper.element).toMatchSnapshot();
  });

  test('with icon and icon-size renders correctly', () => {
    const wrapper = mount(Box, {
      slots: {
        icon: ':rocket:',
      },
      props: {
        type: 'info',
        iconSize: '2x',
      },
    });
    expect(wrapper.element).toMatchSnapshot();
  });

  test('with custom color renders correctly', () => {
    const wrapper = mount(Box, {
      props: {
        color: 'pink',
      },
    });
    expect(wrapper.element).toMatchSnapshot();
  });

  test('with custom icon color and header renders correctly', () => {
    const wrapper = mount(Box, {
      slots: {
        icon: ':fas-plus:',
        header: 'A header',
      },
      props: {
        iconColor: 'red',
      },
    });
    expect(wrapper.element).toMatchSnapshot();
  });

  test('with custom icon color and no header renders correctly', () => {
    const wrapper = mount(Box, {
      slots: {
        icon: ':fas-plus:',
      },
      props: {
        iconColor: 'red',
      },
    });
    expect(wrapper.element).toMatchSnapshot();
  });

  test('with custom icon color and light renders correctly', () => {
    const wrapper = mount(Box, {
      props: {
        iconColor: 'red',
        light: true,
        type: 'warning',
      },
    });
    expect(wrapper.element).toMatchSnapshot();
  });

  test('should have light style take priority over seamless', () => {
    const wrapper = mount(Box, {
      props: {
        light: true,
        seamless: true,
      },
    });
    const boxLightStyle = mount(Box, {
      props: {
        light: true,
      },
    });
    expect(wrapper.html()).toEqual(boxLightStyle.html());
  });

  test('with no-icon option does not affect icon set by icon', () => {
    const wrapper = mount(Box, {
      slots: {
        icon: ':rocket:',
      },
      props: {
        type: 'info',
        noIcon: true,
      },
    });
    const boxWithIcon = mount(Box, {
      slots: {
        icon: ':rocket:',
      },
      props: {
        type: 'info',
      },
    });
    expect(wrapper.html()).toEqual(boxWithIcon.html());
  });

  test('with no-background option does not affect background-color', () => {
    const wrapper = mount(Box, {
      props: {
        noBackground: true,
        backgroundColor: 'yellow',
      },
    });
    const style = wrapper.element.style.backgroundColor;
    expect(style).toBe('yellow');
  });

  test('with no-border option does not affect border-color', () => {
    const wrapper = mount(Box, {
      props: {
        noBorder: true,
        borderColor: 'grey',
      },
    });
    const boxGreyBorder = mount(Box, {
      props: {
        borderColor: 'grey',
      },
    });
    expect(getComputedStyle(wrapper.element).borderColor)
      .toBe(getComputedStyle(boxGreyBorder.element).borderColor);
  });

  test('with no-border option does not affect border-left-color', () => {
    const wrapper = mount(Box, {
      props: {
        noBorder: true,
        borderLeftColor: 'grey',
      },
    });
    const boxGreyLeftBorder = mount(Box, {
      props: {
        borderLeftColor: 'grey',
      },
    });
    expect(getComputedStyle(wrapper.element).borderLeftColor)
      .toBe(getComputedStyle(boxGreyLeftBorder.element).borderLeftColor);
  });
});<|MERGE_RESOLUTION|>--- conflicted
+++ resolved
@@ -218,199 +218,166 @@
     expect(wrapper.element).toMatchSnapshot();
   });
 
-<<<<<<< HEAD
   test('with no-page-break option renders correctly', () => {
     const wrapper = mount(Box, {
-      propsData: {
+      props: {
         noPageBreak: true,
       },
     });
     expect(wrapper.element).toMatchSnapshot();
   });
 
+  test('with no-icon option renders correctly', () => {
+    const wrapper = mount(Box, {
+      props: {
+        type: 'success',
+        noIcon: true,
+      },
+    });
+    expect(wrapper.element).toMatchSnapshot();
+  });
+
+  test('with icon renders correctly', () => {
+    const wrapper = mount(Box, {
+      slots: {
+        icon: ':rocket:',
+      },
+      props: {
+        type: 'info',
+      },
+    });
+    expect(wrapper.element).toMatchSnapshot();
+  });
+
+  test('with icon and icon-size renders correctly', () => {
+    const wrapper = mount(Box, {
+      slots: {
+        icon: ':rocket:',
+      },
+      props: {
+        type: 'info',
+        iconSize: '2x',
+      },
+    });
+    expect(wrapper.element).toMatchSnapshot();
+  });
+
+  test('with custom color renders correctly', () => {
+    const wrapper = mount(Box, {
+      props: {
+        color: 'pink',
+      },
+    });
+    expect(wrapper.element).toMatchSnapshot();
+  });
+
+  test('with custom icon color and header renders correctly', () => {
+    const wrapper = mount(Box, {
+      slots: {
+        icon: ':fas-plus:',
+        header: 'A header',
+      },
+      props: {
+        iconColor: 'red',
+      },
+    });
+    expect(wrapper.element).toMatchSnapshot();
+  });
+
+  test('with custom icon color and no header renders correctly', () => {
+    const wrapper = mount(Box, {
+      slots: {
+        icon: ':fas-plus:',
+      },
+      props: {
+        iconColor: 'red',
+      },
+    });
+    expect(wrapper.element).toMatchSnapshot();
+  });
+
+  test('with custom icon color and light renders correctly', () => {
+    const wrapper = mount(Box, {
+      props: {
+        iconColor: 'red',
+        light: true,
+        type: 'warning',
+      },
+    });
+    expect(wrapper.element).toMatchSnapshot();
+  });
+
+  test('should have light style take priority over seamless', () => {
+    const wrapper = mount(Box, {
+      props: {
+        light: true,
+        seamless: true,
+      },
+    });
+    const boxLightStyle = mount(Box, {
+      props: {
+        light: true,
+      },
+    });
+    expect(wrapper.html()).toEqual(boxLightStyle.html());
+  });
+
+  test('with no-icon option does not affect icon set by icon', () => {
+    const wrapper = mount(Box, {
+      slots: {
+        icon: ':rocket:',
+      },
+      props: {
+        type: 'info',
+        noIcon: true,
+      },
+    });
+    const boxWithIcon = mount(Box, {
+      slots: {
+        icon: ':rocket:',
+      },
+      props: {
+        type: 'info',
+      },
+    });
+    expect(wrapper.html()).toEqual(boxWithIcon.html());
+  });
+
+  test('with no-background option does not affect background-color', () => {
+    const wrapper = mount(Box, {
+      props: {
+        noBackground: true,
+        backgroundColor: 'yellow',
+      },
+    });
+    const style = wrapper.element.style.backgroundColor;
+    expect(style).toBe('yellow');
+  });
+
   test('with no-border option does not affect border-color', () => {
     const wrapper = mount(Box, {
-      propsData: {
+      props: {
         noBorder: true,
         borderColor: 'grey',
       },
     });
     const boxGreyBorder = mount(Box, {
-      propsData: {
+      props: {
         borderColor: 'grey',
       },
     });
-    expect(wrapper).toEqual(boxGreyBorder);
+    expect(getComputedStyle(wrapper.element).borderColor)
+      .toBe(getComputedStyle(boxGreyBorder.element).borderColor);
   });
 
   test('with no-border option does not affect border-left-color', () => {
     const wrapper = mount(Box, {
-      propsData: {
+      props: {
         noBorder: true,
         borderLeftColor: 'grey',
       },
     });
     const boxGreyLeftBorder = mount(Box, {
-      propsData: {
-        borderLeftColor: 'grey',
-      },
-    });
-    expect(wrapper).toEqual(boxGreyLeftBorder);
-  });
-
-=======
->>>>>>> a23e3aa7
-  test('with no-icon option renders correctly', () => {
-    const wrapper = mount(Box, {
-      props: {
-        type: 'success',
-        noIcon: true,
-      },
-    });
-    expect(wrapper.element).toMatchSnapshot();
-  });
-
-  test('with icon renders correctly', () => {
-    const wrapper = mount(Box, {
-      slots: {
-        icon: ':rocket:',
-      },
-      props: {
-        type: 'info',
-      },
-    });
-    expect(wrapper.element).toMatchSnapshot();
-  });
-
-  test('with icon and icon-size renders correctly', () => {
-    const wrapper = mount(Box, {
-      slots: {
-        icon: ':rocket:',
-      },
-      props: {
-        type: 'info',
-        iconSize: '2x',
-      },
-    });
-    expect(wrapper.element).toMatchSnapshot();
-  });
-
-  test('with custom color renders correctly', () => {
-    const wrapper = mount(Box, {
-      props: {
-        color: 'pink',
-      },
-    });
-    expect(wrapper.element).toMatchSnapshot();
-  });
-
-  test('with custom icon color and header renders correctly', () => {
-    const wrapper = mount(Box, {
-      slots: {
-        icon: ':fas-plus:',
-        header: 'A header',
-      },
-      props: {
-        iconColor: 'red',
-      },
-    });
-    expect(wrapper.element).toMatchSnapshot();
-  });
-
-  test('with custom icon color and no header renders correctly', () => {
-    const wrapper = mount(Box, {
-      slots: {
-        icon: ':fas-plus:',
-      },
-      props: {
-        iconColor: 'red',
-      },
-    });
-    expect(wrapper.element).toMatchSnapshot();
-  });
-
-  test('with custom icon color and light renders correctly', () => {
-    const wrapper = mount(Box, {
-      props: {
-        iconColor: 'red',
-        light: true,
-        type: 'warning',
-      },
-    });
-    expect(wrapper.element).toMatchSnapshot();
-  });
-
-  test('should have light style take priority over seamless', () => {
-    const wrapper = mount(Box, {
-      props: {
-        light: true,
-        seamless: true,
-      },
-    });
-    const boxLightStyle = mount(Box, {
-      props: {
-        light: true,
-      },
-    });
-    expect(wrapper.html()).toEqual(boxLightStyle.html());
-  });
-
-  test('with no-icon option does not affect icon set by icon', () => {
-    const wrapper = mount(Box, {
-      slots: {
-        icon: ':rocket:',
-      },
-      props: {
-        type: 'info',
-        noIcon: true,
-      },
-    });
-    const boxWithIcon = mount(Box, {
-      slots: {
-        icon: ':rocket:',
-      },
-      props: {
-        type: 'info',
-      },
-    });
-    expect(wrapper.html()).toEqual(boxWithIcon.html());
-  });
-
-  test('with no-background option does not affect background-color', () => {
-    const wrapper = mount(Box, {
-      props: {
-        noBackground: true,
-        backgroundColor: 'yellow',
-      },
-    });
-    const style = wrapper.element.style.backgroundColor;
-    expect(style).toBe('yellow');
-  });
-
-  test('with no-border option does not affect border-color', () => {
-    const wrapper = mount(Box, {
-      props: {
-        noBorder: true,
-        borderColor: 'grey',
-      },
-    });
-    const boxGreyBorder = mount(Box, {
-      props: {
-        borderColor: 'grey',
-      },
-    });
-    expect(getComputedStyle(wrapper.element).borderColor)
-      .toBe(getComputedStyle(boxGreyBorder.element).borderColor);
-  });
-
-  test('with no-border option does not affect border-left-color', () => {
-    const wrapper = mount(Box, {
-      props: {
-        noBorder: true,
-        borderLeftColor: 'grey',
-      },
-    });
-    const boxGreyLeftBorder = mount(Box, {
       props: {
         borderLeftColor: 'grey',
       },
