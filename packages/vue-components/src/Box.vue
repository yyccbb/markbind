--- conflicted
+++ resolved
@@ -421,20 +421,10 @@
             padding: 0;
         }
     }
-<<<<<<< HEAD
 
     @media print {
         .no-page-break {
             page-break-inside: avoid;
         }
     }
-</style>
-
-<!-- TODO move this once we upgrade vue-loader version for scoped deep selectors -->
-<style>
-    div.box-header > * {
-        margin-bottom: 0;
-    }
-=======
->>>>>>> a23e3aa7
 </style>