<template>
  <transition :name="questions ? 'question' : null" @after-leave="showNextQuestion">
<<<<<<< HEAD
    <div
      v-if="active"
      :class="[
        'card',
        'question',
        noPageBreak ? 'no-page-break' : '',
        shakeClass,
        addClass
      ]"
    >
      <div v-if="$scopedSlots.header" class="card-header alert-light border-bottom border-light text-dark">
=======
    <div v-if="active" :class="['card', 'question', shakeClass, addClass]">
      <div v-if="$slots.header" class="card-header alert-light border-bottom border-light text-dark">
>>>>>>> 64cc9b3a
        <slot name="header"></slot>
      </div>
      <div class="card-body">
        <slot></slot>

        <!-- Text Question textarea and answer -->
        <div v-if="isTextQuestion()" class="mb-2">
          <textarea
            v-model="textareaText"
            class="form-control"
            :disabled="qState.answered"
          ></textarea>

          <div v-if="qState.answered">
            <hr />
            <strong v-if="keywordsSplitTrimmed().length">
              Keywords:&nbsp;
              <span
                v-for="keyword in keywordsSplitTrimmed()"
                :key="keyword"
                class="badge rounded-pill bg-light text-dark fw-normal"
              >
                {{ keyword }}
              </span>
            </strong>
          </div>
        </div>
        <div v-if="qState.answered && isTextQuestion()" class="answer">
          <slot name="answer"></slot>
        </div>

        <!-- Hint -->
        <box
          v-if="showHint"
          type="tip"
          class="mb-0 mt-3"
        >
          <slot name="hint"></slot>
        </box>
      </div>

      <!-- This removes the footer for questions where both the hint and check button has been clicked -->
      <div
        v-if="showCardFooter"
        class="card-footer alert-light border-top border-light text-dark"
      >
        <i
          v-if="qState.state === 1"
          class="fa fa-times text-danger border-danger result-icon"
        ></i>
        <i
          v-else-if="qState.state === 2"
          class="fa fa-check text-success border-success result-icon"
        ></i>
        <transition-group
          name="q-btn"
          tag="div"
          class="float-end"
        >
          <button
            v-if="$slots.hint && !showHint"
            key="hint"
            type="button"
            class="btn btn-success q-btn ms-1"
            @click="showHint = true"
          >
            Hint
          </button>
          <button
            v-if="qState.state === 0 && !(isTextWithoutKeywords() && !$slots.answer)"
            key="check"
            type="button"
            class="btn btn-primary q-btn ms-1"
            @click="checkAnswer(!!questions)"
          >
            Check
          </button>
          <button
            v-show="qState.state !== 0 && questions"
            key="active"
            type="button"
            class="btn btn-primary q-btn ms-1"
            @click.once="gotoNextQuestion"
          >
            Next
          </button>
          <button
            v-show="retryState"
            key="show"
            type="button"
            class="btn btn-info q-btn ms-1"
            @click="checkAnswer(true)"
          >
            Show
          </button>
          <button
            v-show="retryState"
            key="retry"
            type="button"
            class="btn btn-primary q-btn ms-1"
            @click="checkAnswer(false)"
          >
            Retry
          </button>
        </transition-group>
      </div>
    </div>
  </transition>
</template>

<script>
import { STATE_CORRECT, STATE_FRESH, STATE_WRONG } from './QuestionConstants';
import box from '../Box.vue';
import QuizQuestionMixin from './QuizQuestionMixin';

export default {
  name: 'Question',
  mixins: [QuizQuestionMixin],
  components: {
    box,
  },
  props: {
    type: {
      type: String,
      default: '',
    },
    addClass: {
      type: String,
      default: null,
    },
    noPageBreak: {
      type: Boolean,
      default: false,
    },

    // Text question specific props
    keywords: {
      type: String,
      default: '',
    },
    threshold: { // The proportion of keywords needed to get the answer correct. Ranges from 0.0 to 1.0.
      type: [
        String, // to accomodate threshold prop being passed down as a string during SSR
        Number,
      ],
      default: 1.0,
    },

    // Blanks question specific prop
    noIntermediateResult: {
      type: Boolean, // Defaults to showing intermediate results for blanks
    },
  },
  computed: {
    retryState() {
      // ie. answered wrongly but hasn't clicked 'show' yet, and is not part of a quiz
      return this.qState.state === STATE_WRONG && !this.qState.answered && !this.questions;
    },
    showCardFooter() {
      // Hide the card footer when 'there are no more buttons to click',
      // and the tick / cross circle is not shown
      const isHintNotProvidedOrIsShown = !this.$slots.hint || this.showHint;
      return !(this.isTextWithoutKeywords()
        && isHintNotProvidedOrIsShown
        && this.qState.answered
        && !this.questions);
    },
  },
  data() {
    const defaultData = {
      qState: {
        state: STATE_FRESH,
        answered: false,
      },
      showHint: false,
      shakeClass: null,
    };

    if (this.isMcqOrCheckboxQuestion() || this.isBlanksQuestion()) {
      return {
        answers: [],
        ...defaultData,
      };
    }

    if (this.isTextQuestion()) {
      return {
        textareaText: '',
        ...defaultData,
      };
    }

    return defaultData;
  },
  provide() {
    if (this.isMcqOrCheckboxQuestion()) {
      return {
        answers: this.answers,
        qOptionType: this.type,
        qState: this.qState,
      };
    }
    if (this.isBlanksQuestion()) {
      return {
        answers: this.answers,
        qOptionType: this.type,
        qState: this.qState,
        noIntermediateResult: this.noIntermediateResult,
      };
    }
    return {};
  },
  methods: {
    keywordsSplitTrimmed() {
      return this.keywords.split(',').filter(keyword => keyword.trim() !== '');
    },
    isMcqOrCheckboxQuestion() {
      return this.type === 'mcq' || this.type === 'checkbox';
    },
    isBlanksQuestion() {
      return this.type === 'blanks';
    },
    isTextQuestion() {
      return this.type === 'text';
    },
    isTextWithoutKeywords() {
      return this.isTextQuestion() && !this.keywords;
    },
    shakeCard() {
      this.shakeClass = 'shake';
      setTimeout(() => {
        this.shakeClass = null;
      }, 800);
    },
    markAsCorrect() {
      this.qState.state = STATE_CORRECT;
      this.qState.answered = true;
    },
    markAsWrong(markAsAnswered) {
      this.qState.state = STATE_WRONG;
      if (markAsAnswered) {
        this.qState.answered = true;
      } else {
        this.shakeCard();
      }
    },
    checkMcqAnswer(markAsAnsweredIfWrong) {
      const selectedAnswer = this.answers.find(answer => answer.selected);
      if (!selectedAnswer) {
        this.shakeCard();
        return;
      }

      if (selectedAnswer.$props.correct) {
        this.markAsCorrect();
      } else {
        this.markAsWrong(markAsAnsweredIfWrong);
      }
    },
    checkCheckboxAnswer(markAsAnsweredIfWrong) {
      const correctAnswers = this.answers.filter(answer => answer.answeredCorrectly);

      if (correctAnswers.length === this.answers.length) {
        this.markAsCorrect();
      } else {
        this.markAsWrong(markAsAnsweredIfWrong);
      }
    },
    checkBlanksAnswer(markAsAnsweredIfWrong) {
      let numMatching = 0;
      for (let i = 0; i < this.answers.length; i += 1) {
        this.answers[i].checkAnswer();
        if (this.answers[i].ansIsCorrect) {
          numMatching += 1;
        }
      }

      if (numMatching / this.answers.length >= this.threshold) {
        this.markAsCorrect();
      } else {
        this.markAsWrong(markAsAnsweredIfWrong);
      }
    },
    checkTextAnswer(markAsAnsweredIfWrong) {
      const lowerCasedText = this.textareaText.toLowerCase();
      const keywords = this.keywordsSplitTrimmed();

      let numMatching = 0;
      for (let i = 0; i < keywords.length; i += 1) {
        if (lowerCasedText.includes(keywords[i].toLowerCase())) {
          numMatching += 1;
        }
      }

      if (numMatching / keywords.length >= this.threshold) {
        this.markAsCorrect();
      } else {
        this.markAsWrong(markAsAnsweredIfWrong);
      }
    },
    checkAnswer(markAsAnsweredIfWrong) {
      if (this.type === 'mcq') {
        this.checkMcqAnswer(markAsAnsweredIfWrong);
      } else if (this.type === 'checkbox') {
        this.checkCheckboxAnswer(markAsAnsweredIfWrong);
      } else if (this.type === 'blanks') {
        this.checkBlanksAnswer(markAsAnsweredIfWrong);
      } else if (this.isTextQuestion()) {
        this.checkTextAnswer(markAsAnsweredIfWrong);
      } else {
        this.markAsCorrect();
      }
    },
  },
};
</script>

/* Use style without scoped here to cascade to children */
<style>
    @media print {
        .no-page-break {
            page-break-inside: avoid;
        }
    }
</style>

<style scoped>
    .result-icon {
        display: inline-flex;
        align-items: center;
        justify-content: center;
        height: 2em;
        width: 2em;
        border-width: 2px;
        border-style: solid;
        border-radius: 2em;
    }

    .question {
        margin-bottom: 1rem;
        transition: transform 0.35s ease-out, opacity 0.35s linear;
    }

    .question-enter-active {
        opacity: 0;
        transform: translateY(-2%);
    }

    .question-leave-to {
        opacity: 0;
        transform: translateY(2%);
    }

    .q-btn {
        border-radius: 2.5em;
        transition: opacity 0s, transform 0s;
    }

    /* Todo: Reimplement button animations for Vue 3 without
      hydration issues or warnings.
    */

    /* .q-btn-enter {
        opacity: 0;
        transform: translateY(30px);
    }

    .q-btn-leave-to {
        opacity: 0;
        transform: translateX(calc(-100% - 0.25rem));
    }

    .q-btn-leave-active {
        position: absolute;
    } */

    .card-header {
        font-size: 1.05em;
        font-weight: 400;
    }

    /* For accomodating block markdown nicely */
    .card-header > :last-child,
    .answer > :last-child {
        margin-bottom: 0;
    }

    @keyframes shake {
        50% { transform: translate(-2px, 0); }
        100% { transform: translate(2px, 0); }
    }

    .shake {
        animation: shake 0.15s;
        animation-iteration-count: 1;
    }

    /* text question text area */
    textarea.form-control {
        height: auto;
        min-height: 75px;
        margin-bottom: 10px;
    }
</style><|MERGE_RESOLUTION|>--- conflicted
+++ resolved
@@ -1,6 +1,5 @@
 <template>
   <transition :name="questions ? 'question' : null" @after-leave="showNextQuestion">
-<<<<<<< HEAD
     <div
       v-if="active"
       :class="[
@@ -11,11 +10,7 @@
         addClass
       ]"
     >
-      <div v-if="$scopedSlots.header" class="card-header alert-light border-bottom border-light text-dark">
-=======
-    <div v-if="active" :class="['card', 'question', shakeClass, addClass]">
       <div v-if="$slots.header" class="card-header alert-light border-bottom border-light text-dark">
->>>>>>> 64cc9b3a
         <slot name="header"></slot>
       </div>
       <div class="card-body">
@@ -146,10 +141,6 @@
       type: String,
       default: null,
     },
-    noPageBreak: {
-      type: Boolean,
-      default: false,
-    },
 
     // Text question specific props
     keywords: {
@@ -332,15 +323,6 @@
   },
 };
 </script>
-
-/* Use style without scoped here to cascade to children */
-<style>
-    @media print {
-        .no-page-break {
-            page-break-inside: avoid;
-        }
-    }
-</style>
 
 <style scoped>
     .result-icon {
