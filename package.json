{
  "name": "markbind-cli",
  "version": "1.6.0",
  "description": "Command line interface for MarkBind",
  "main": "index.js",
  "bin": {
    "markbind": "./index.js"
  },
  "keywords": [
    "mark",
    "markdown",
    "markbind",
    "fragment",
    "reusable",
    "CLI"
  ],
  "author": "Jiang Sheng <gisonrg@gmail.com>",
  "license": "MIT",
  "dependencies": {
    "bluebird": "^3.4.7",
    "chalk": "^1.1.3",
    "cheerio": "^0.22.0",
    "chokidar": "^1.6.1",
    "clear": "^0.0.1",
    "commander": "^2.9.0",
    "ejs": "^2.5.5",
    "figlet": "^1.2.0",
    "fs-extra-promise": "^0.4.1",
    "gh-pages": "^1.1.0",
    "htmlparser2": "MarkBind/htmlparser2#v3.10.0-markbind.1",
    "ignore": "^3.2.0",
    "js-beautify": "^1.6.12",
    "live-server": "^1.2.0",
<<<<<<< HEAD
    "markbind": "file:lib/markbind",
=======
    "lodash": "^4.17.5",
    "markbind": "^1.3.0",
>>>>>>> 737b1462
    "nunjucks": "^3.0.0",
    "path-is-inside": "^1.0.2",
    "walk-sync": "^0.3.1"
  },
  "repository": {
    "type": "git",
    "url": "https://github.com/MarkBind/markbind.git"
  },
  "scripts": {
    "lint": "./node_modules/.bin/eslint .",
    "pretest": "npm run lint",
    "testwin": "cd test/test_site && test.sh",
    "test": "cd test/test_site && ./test.sh"
  },
  "devDependencies": {
    "diff": "^3.5.0",
    "eslint": "^4.16.0",
    "eslint-config-airbnb-base": "^12.1.0",
    "eslint-plugin-import": "^2.8.0",
    "eslint-plugin-lodash": "^2.6.1"
  }
}<|MERGE_RESOLUTION|>--- conflicted
+++ resolved
@@ -31,12 +31,8 @@
     "ignore": "^3.2.0",
     "js-beautify": "^1.6.12",
     "live-server": "^1.2.0",
-<<<<<<< HEAD
+    "lodash": "^4.17.5",
     "markbind": "file:lib/markbind",
-=======
-    "lodash": "^4.17.5",
-    "markbind": "^1.3.0",
->>>>>>> 737b1462
     "nunjucks": "^3.0.0",
     "path-is-inside": "^1.0.2",
     "walk-sync": "^0.3.1"
